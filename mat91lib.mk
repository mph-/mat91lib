--- conflicted
+++ resolved
@@ -185,15 +185,11 @@
 # Attach debugger.
 .PHONY: debug
 debug: $(TARGET)
-<<<<<<< HEAD
 	$(GDB) $(GDB_ARGS) -x $(SCRIPTS)/debug.gdb $<
-=======
-	$(GDB) -x $(SCRIPTS)/debug.gdb $<
 
 # Create Intel hex file.
 TARGET_HEX = $(TARGET:.bin=.hex)
 
 .PHONY: hex
 hex: $(TARGET)
-	objcopy -O ihex $(TARGET) $(TARGET_HEX)
->>>>>>> 28f45110
+	objcopy -O ihex $(TARGET) $(TARGET_HEX)