/** @file   tc_private.h
    @author Michael Hayes
    @date   30 March 2011
    @brief  Private data structure for TC routines. 
*/

#ifndef TC_PRIVATE_H
#define TC_PRIVATE_H

#include "config.h"

typedef struct
{
    TcChannel *base;
    volatile tc_counter_t captureA;
    volatile tc_counter_t captureB;
    volatile tc_counter_t overflows;
    tc_mode_t mode;
    tc_period_t period;         /* Clocks */
    tc_period_t delay;          /* Clocks */
    tc_prescale_t prescale;
<<<<<<< HEAD
=======
    int capture_state;
>>>>>>> e3c87866
    tc_onload_function onload;
} tc_dev_t;

#endif<|MERGE_RESOLUTION|>--- conflicted
+++ resolved
@@ -19,10 +19,7 @@
     tc_period_t period;         /* Clocks */
     tc_period_t delay;          /* Clocks */
     tc_prescale_t prescale;
-<<<<<<< HEAD
-=======
     int capture_state;
->>>>>>> e3c87866
     tc_onload_function onload;
 } tc_dev_t;
 
