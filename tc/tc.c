--- conflicted
+++ resolved
@@ -91,27 +91,13 @@
         capture_state |= BIT (TC_CAPTURE_B);
     }
 
-    if (status & TC_SR_LDRAS)
-        tc->capture_state |= BIT (TC_CAPTURE_A);
-    
-    if (status & TC_SR_LDRBS)
-        tc->capture_state |= BIT (TC_CAPTURE_B);
-
-    if (tc->onload && 
-        ((status & TC_SR_LDRAS) || (status & TC_SR_LDRBS)))
-    {
-        tc->onload (tc->capture_state);
-    }
-
     if (status & TC_SR_COVFS)
         tc->overflows++;
-<<<<<<< HEAD
     
     if (tc->onload && capture_state)
     {
         tc->onload (capture_state);
     }
-=======
 
     return status;
 }
@@ -120,7 +106,6 @@
 void tc_handler (tc_t tc)
 {
     tc_handle_status_reg (tc);
->>>>>>> e3c87866
 }
 
 
@@ -573,10 +558,7 @@
     tc_output_set (tc);
 
     tc->overflows = 0;
-<<<<<<< HEAD
-=======
     tc->capture_state = 0;
->>>>>>> e3c87866
     tc->onload = 0;
 
     irq_enable (ID_TC0 + TC_CHANNEL (tc));
@@ -629,17 +611,13 @@
 
     tc_stop (tc);
 }
-<<<<<<< HEAD
-    
-=======
->>>>>>> e3c87866
+
 
 void
 tc_onload_set (tc_t tc, tc_onload_function onload)
 {
     tc->onload = onload;
 }
-<<<<<<< HEAD
 
 
 void
@@ -647,5 +625,4 @@
 {
     TC_BASE->TC_BCR = TC_BCR_SYNC;
 }
-=======
->>>>>>> e3c87866
+
